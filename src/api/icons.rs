use std::fs::{create_dir_all, remove_file, symlink_metadata, File};
use std::io::prelude::*;
use std::net::ToSocketAddrs;
use std::time::{Duration, SystemTime};

use rocket::http::ContentType;
use rocket::response::Content;
use rocket::Route;

use reqwest::{header::HeaderMap, Client, Response, Url};

use rocket::http::Cookie;

use regex::Regex;
use soup::prelude::*;

use crate::error::Error;
use crate::CONFIG;

pub fn routes() -> Vec<Route> {
    routes![icon]
}

const FALLBACK_ICON: &[u8; 344] = include_bytes!("../static/fallback-icon.png");

const ALLOWED_CHARS: &str = "_-.";

lazy_static! {
    // Reuse the client between requests
    static ref CLIENT: Client = Client::builder()
        .use_sys_proxy()
        .gzip(true)
        .timeout(Duration::from_secs(CONFIG.icon_download_timeout()))
        .default_headers(_header_map())
        .build()
        .unwrap();
}

fn is_valid_domain(domain: &str) -> bool {
    // Don't allow empty or too big domains or path traversal
    if domain.is_empty() || domain.len() > 255 || domain.contains("..") {
        return false;
    }

    // Only alphanumeric or specific characters
    for c in domain.chars() {
        if !c.is_alphanumeric() && !ALLOWED_CHARS.contains(c) {
            return false;
        }
    }

    true
}

#[get("/<domain>/icon.png")]
fn icon(domain: String) -> Content<Vec<u8>> {
    let icon_type = ContentType::new("image", "x-icon");

    if !is_valid_domain(&domain) {
        warn!("Invalid domain: {:#?}", domain);
        return Content(icon_type, FALLBACK_ICON.to_vec());
    }

    if check_icon_domain_is_blacklisted(&domain) {
        warn!("Domain is blacklisted: {:#?}", domain);
        return Content(icon_type, FALLBACK_ICON.to_vec());
    }

    let icon = get_icon(&domain);

    Content(icon_type, icon)
}

fn check_icon_domain_is_blacklisted(domain: &str) -> bool {
    let mut is_blacklisted = false;
    if CONFIG.icon_blacklist_non_global_ips() {
        is_blacklisted = (domain, 0)
            .to_socket_addrs()
            .map(|x| {
                for ip_port in x {
                    if !ip_port.ip().is_global() {
                        warn!("IP {} for domain '{}' is not a global IP!", ip_port.ip(), domain);
                        return true;
                    }
                }
                false
            })
            .unwrap_or(false);
    }

    // Skip the regex check if the previous one is true already
    if !is_blacklisted {
        if let Some(blacklist) = CONFIG.icon_blacklist_regex() {
            let regex = Regex::new(&blacklist).expect("Valid Regex");
            if regex.is_match(&domain) {
                warn!("Blacklisted domain: {:#?} matched {:#?}", domain, blacklist);
                is_blacklisted = true;
            }
        }
    }

    is_blacklisted
}

fn get_icon(domain: &str) -> Vec<u8> {
    let path = format!("{}/{}.png", CONFIG.icon_cache_folder(), domain);

    if let Some(icon) = get_cached_icon(&path) {
        return icon;
    }

    if CONFIG.disable_icon_download() {
        return FALLBACK_ICON.to_vec();
    }

    // Get the icon, or fallback in case of error
    match download_icon(&domain) {
        Ok(icon) => {
            save_icon(&path, &icon);
            icon
        }
        Err(e) => {
            error!("Error downloading icon: {:?}", e);
            mark_negcache(&path);
            FALLBACK_ICON.to_vec()
        }
    }
}

fn get_cached_icon(path: &str) -> Option<Vec<u8>> {
    // Check for expiration of negatively cached copy
    if icon_is_negcached(path) {
        return Some(FALLBACK_ICON.to_vec());
    }

    // Check for expiration of successfully cached copy
    if icon_is_expired(path) {
        return None;
    }

    // Try to read the cached icon, and return it if it exists
    if let Ok(mut f) = File::open(path) {
        let mut buffer = Vec::new();

        if f.read_to_end(&mut buffer).is_ok() {
            return Some(buffer);
        }
    }

    None
}

fn file_is_expired(path: &str, ttl: u64) -> Result<bool, Error> {
    let meta = symlink_metadata(path)?;
    let modified = meta.modified()?;
    let age = SystemTime::now().duration_since(modified)?;

    Ok(ttl > 0 && ttl <= age.as_secs())
}

fn icon_is_negcached(path: &str) -> bool {
    let miss_indicator = path.to_owned() + ".miss";
    let expired = file_is_expired(&miss_indicator, CONFIG.icon_cache_negttl());

    match expired {
        // No longer negatively cached, drop the marker
        Ok(true) => {
            if let Err(e) = remove_file(&miss_indicator) {
                error!("Could not remove negative cache indicator for icon {:?}: {:?}", path, e);
            }
            false
        }
        // The marker hasn't expired yet.
        Ok(false) => true,
        // The marker is missing or inaccessible in some way.
        Err(_) => false,
    }
}

fn mark_negcache(path: &str) {
    let miss_indicator = path.to_owned() + ".miss";
    File::create(&miss_indicator).expect("Error creating negative cache marker");
}

fn icon_is_expired(path: &str) -> bool {
    let expired = file_is_expired(path, CONFIG.icon_cache_ttl());
    expired.unwrap_or(true)
}

#[derive(Debug)]
struct Icon {
    priority: u8,
    href: String,
}

impl Icon {
    fn new(priority: u8, href: String) -> Self {
        Self { href, priority }
    }
}

/// Returns a Result/Tuple which holds a Vector IconList and a string which holds the cookies from the last response.
/// There will always be a result with a string which will contain https://example.com/favicon.ico and an empty string for the cookies.
/// This does not mean that that location does exists, but it is the default location browser use.
///
/// # Argument
/// * `domain` - A string which holds the domain with extension.
///
/// # Example
/// ```
/// let (mut iconlist, cookie_str) = get_icon_url("github.com")?;
/// let (mut iconlist, cookie_str) = get_icon_url("gitlab.com")?;
/// ```
fn get_icon_url(domain: &str) -> Result<(Vec<Icon>, String), Error> {
    // Default URL with secure and insecure schemes
    let ssldomain = format!("https://{}", domain);
    let httpdomain = format!("http://{}", domain);

    // Create the iconlist
    let mut iconlist: Vec<Icon> = Vec::new();

    // Create the cookie_str to fill it all the cookies from the response
    // These cookies can be used to request/download the favicon image.
    // Some sites have extra security in place with for example XSRF Tokens.
    let mut cookie_str = String::new();

    let resp = get_page(&ssldomain).or_else(|_| get_page(&httpdomain));
    if let Ok(content) = resp {
        // Extract the URL from the respose in case redirects occured (like @ gitlab.com)
        let url = content.url().clone();

        let raw_cookies = content.headers().get_all("set-cookie");
        cookie_str = raw_cookies
            .iter()
            .filter_map(|raw_cookie| raw_cookie.to_str().ok())
            .map(|cookie_str| {
                if let Ok(cookie) = Cookie::parse(cookie_str) {
                    format!("{}={}; ", cookie.name(), cookie.value())
                } else {
                    String::new()
                }
            })
            .collect::<String>();

        // Add the default favicon.ico to the list with the domain the content responded from.
        iconlist.push(Icon::new(35, url.join("/favicon.ico").unwrap().into_string()));

        let soup = Soup::from_reader(content)?;
        // Search for and filter
        let favicons = soup
            .tag("link")
            .attr("rel", Regex::new(r"icon$|apple.*icon")?) // Only use icon rels
            .attr("href", Regex::new(r"(?i)\w+\.(jpg|jpeg|png|ico)(\?.*)?$")?) // Only allow specific extensions
            .find_all();

        // Loop through all the found icons and determine it's priority
        for favicon in favicons {
            let sizes = favicon.get("sizes");
            let href = favicon.get("href").expect("Missing href");
            let full_href = url.join(&href).unwrap().into_string();

            let priority = get_icon_priority(&full_href, sizes);

            iconlist.push(Icon::new(priority, full_href))
        }
    } else {
        // Add the default favicon.ico to the list with just the given domain
        iconlist.push(Icon::new(35, format!("{}/favicon.ico", ssldomain)));
    }

    // Sort the iconlist by priority
    iconlist.sort_by_key(|x| x.priority);

    // There always is an icon in the list, so no need to check if it exists, and just return the first one
    Ok((iconlist, cookie_str))
}

fn get_page(url: &str) -> Result<Response, Error> {
    get_page_with_cookies(url, "")
}

fn get_page_with_cookies(url: &str, cookie_str: &str) -> Result<Response, Error> {
<<<<<<< HEAD
    if check_icon_domain_is_blacklisted(Url::parse(url).unwrap().host_str().unwrap_or_default()) {
        err!("Favicon rel linked to a non blacklisted domain!");
    }
    CLIENT
        .get(url)
        .header("cookie", cookie_str)
        .send()?
        .error_for_status()
        .map_err(Into::into)
=======
    if cookie_str.is_empty() {
        CLIENT
            .get(url)
            .send()?
            .error_for_status()
            .map_err(Into::into)
    } else {
        CLIENT
            .get(url)
            .header("cookie", cookie_str)
            .send()?
            .error_for_status()
            .map_err(Into::into)
    }
>>>>>>> c182583e
}

/// Returns a Integer with the priority of the type of the icon which to prefer.
/// The lower the number the better.
///
/// # Arguments
/// * `href`  - A string which holds the href value or relative path.
/// * `sizes` - The size of the icon if available as a <width>x<height> value like 32x32.
///
/// # Example
/// ```
/// priority1 = get_icon_priority("http://example.com/path/to/a/favicon.png", "32x32");
/// priority2 = get_icon_priority("https://example.com/path/to/a/favicon.ico", "");
/// ```
fn get_icon_priority(href: &str, sizes: Option<String>) -> u8 {
    // Check if there is a dimension set
    let (width, height) = parse_sizes(sizes);

    // Check if there is a size given
    if width != 0 && height != 0 {
        // Only allow square dimensions
        if width == height {
            // Change priority by given size
            if width == 32 {
                1
            } else if width == 64 {
                2
            } else if width >= 24 && width <= 128 {
                3
            } else if width == 16 {
                4
            } else {
                5
            }
        // There are dimensions available, but the image is not a square
        } else {
            200
        }
    } else {
        // Change priority by file extension
        if href.ends_with(".png") {
            10
        } else if href.ends_with(".jpg") || href.ends_with(".jpeg") {
            20
        } else {
            30
        }
    }
}

/// Returns a Tuple with the width and hight as a seperate value extracted from the sizes attribute
/// It will return 0 for both values if no match has been found.
///
/// # Arguments
/// * `sizes` - The size of the icon if available as a <width>x<height> value like 32x32.
///
/// # Example
/// ```
/// let (width, height) = parse_sizes("64x64"); // (64, 64)
/// let (width, height) = parse_sizes("x128x128"); // (128, 128)
/// let (width, height) = parse_sizes("32"); // (0, 0)
/// ```
fn parse_sizes(sizes: Option<String>) -> (u16, u16) {
    let mut width: u16 = 0;
    let mut height: u16 = 0;

    if let Some(sizes) = sizes {
        match Regex::new(r"(?x)(\d+)\D*(\d+)").unwrap().captures(sizes.trim()) {
            None => {}
            Some(dimensions) => {
                if dimensions.len() >= 3 {
                    width = dimensions[1].parse::<u16>().unwrap_or_default();
                    height = dimensions[2].parse::<u16>().unwrap_or_default();
                }
            }
        }
    }

    (width, height)
}

fn download_icon(domain: &str) -> Result<Vec<u8>, Error> {
    let (iconlist, cookie_str) = get_icon_url(&domain)?;

    let mut buffer = Vec::new();

    for icon in iconlist.iter().take(5) {
        match get_page_with_cookies(&icon.href, &cookie_str) {
            Ok(mut res) => {
                info!("Downloaded icon from {}", icon.href);
                res.copy_to(&mut buffer)?;
                break;
            }
            Err(_) => info!("Download failed for {}", icon.href),
        };
    }

    if buffer.is_empty() {
        err!("Empty response")
    }

    Ok(buffer)
}

fn save_icon(path: &str, icon: &[u8]) {
    create_dir_all(&CONFIG.icon_cache_folder()).expect("Error creating icon cache");

    if let Ok(mut f) = File::create(path) {
        f.write_all(icon).expect("Error writing icon file");
    };
}

fn _header_map() -> HeaderMap {
    // Set some default headers for the request.
    // Use a browser like user-agent to make sure most websites will return there correct website.
    use reqwest::header::*;

    macro_rules! headers {
        ($( $name:ident : $value:literal),+ $(,)? ) => {
            let mut headers = HeaderMap::new();
            $( headers.insert($name, HeaderValue::from_static($value)); )+
            headers
        };
    }

    headers! {
        USER_AGENT: "Mozilla/5.0 (Windows NT 10.0; Win64; x64) AppleWebKit/537.36 (KHTML, like Gecko) Chrome/58.0.3029.110 Safari/537.36 Edge/16.16299",
        ACCEPT_LANGUAGE: "en-US,en;q=0.8",
        CACHE_CONTROL: "no-cache",
        PRAGMA: "no-cache",
        ACCEPT: "text/html,application/xhtml+xml,application/xml; q=0.9,image/webp,image/apng,*/*;q=0.8",
    }
}<|MERGE_RESOLUTION|>--- conflicted
+++ resolved
@@ -280,17 +280,10 @@
 }
 
 fn get_page_with_cookies(url: &str, cookie_str: &str) -> Result<Response, Error> {
-<<<<<<< HEAD
     if check_icon_domain_is_blacklisted(Url::parse(url).unwrap().host_str().unwrap_or_default()) {
         err!("Favicon rel linked to a non blacklisted domain!");
     }
-    CLIENT
-        .get(url)
-        .header("cookie", cookie_str)
-        .send()?
-        .error_for_status()
-        .map_err(Into::into)
-=======
+
     if cookie_str.is_empty() {
         CLIENT
             .get(url)
@@ -305,7 +298,6 @@
             .error_for_status()
             .map_err(Into::into)
     }
->>>>>>> c182583e
 }
 
 /// Returns a Integer with the priority of the type of the icon which to prefer.
